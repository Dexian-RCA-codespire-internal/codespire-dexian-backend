--- conflicted
+++ resolved
@@ -2,10 +2,7 @@
 const cron = require('node-cron');
 const { fetchTicketsAndSave } = require('./servicenowIngestionService');
 const { webSocketService } = require('./websocketService');
-<<<<<<< HEAD
-=======
 const { notificationService } = require('./notificationService');
->>>>>>> 96466ead
 const config = require('../config');
 const mongoose = require('mongoose');
 
@@ -36,11 +33,7 @@
     this.maxRetries = config.servicenow.maxRetries || 3;
     this.retryDelay = config.servicenow.retryDelay || 5000; // 5 seconds
     this.healthCheckInterval = null;
-<<<<<<< HEAD
-    this.healthCheckIntervalMinutes = 1; // Run health check every 1 minute
-=======
     this.healthCheckIntervalSeconds = config.servicenow.healthCheckIntervalSeconds || 10; // Run health check every 10 seconds (configurable)
->>>>>>> 96466ead
   }
 
   /**
@@ -241,11 +234,7 @@
       return;
     }
 
-<<<<<<< HEAD
-    console.log(`🔍 Starting periodic health check every ${this.healthCheckIntervalMinutes} minute(s)`);
-=======
     console.log(`🔍 Starting periodic health check every ${this.healthCheckIntervalSeconds} second(s)`);
->>>>>>> 96466ead
     
     this.healthCheckInterval = setInterval(async () => {
       try {
@@ -255,11 +244,7 @@
       } catch (error) {
         console.error('❌ Periodic health check error:', error);
       }
-<<<<<<< HEAD
-    }, this.healthCheckIntervalMinutes * 60 * 1000); // Convert minutes to milliseconds
-=======
     }, this.healthCheckIntervalSeconds * 1000); // Convert seconds to milliseconds
->>>>>>> 96466ead
   }
 
   /**
@@ -468,14 +453,6 @@
         });
 
         // Emit notification for new tickets
-<<<<<<< HEAD
-        if (newTicketsCount > 0) {
-          webSocketService.emitNotification(
-            `${newTicketsCount} new ticket${newTicketsCount > 1 ? 's' : ''} found from ServiceNow`,
-            'success'
-          );
-        }
-=======
         // if (newTicketsCount > 0) {
         //   await notificationService.createAndBroadcast({
         //     title: "New tickets found",
@@ -489,7 +466,6 @@
         //     }
         //   });
         // }
->>>>>>> 96466ead
 
       } else {
         throw new Error(result.error || 'Unknown error during polling');

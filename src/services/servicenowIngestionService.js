--- conflicted
+++ resolved
@@ -243,32 +243,14 @@
         let isNewTicket = false;
         
         if (!existingTicket) {
-<<<<<<< HEAD
-          // Create new ticket
-          const newTicket = new Ticket(ticketDoc);
-          await newTicket.save();
-          savedCount++;
-          
-          // Emit WebSocket event for new ticket
-          webSocketService.emitNewTicket(newTicket.toObject());
-        } else {
-          // Update existing ticket
-          const updatedTicket = await Ticket.findOneAndUpdate(
-            { ticket_id: ticketData.number, source: 'ServiceNow' },
-            ticketDoc,
-            { new: true }
-          );
-          updatedCount++;
-          
-          // Emit WebSocket event for updated ticket
-          webSocketService.emitUpdatedTicket(updatedTicket.toObject());
-=======
           // Create new ticket with timeout handling
           try {
             const newTicket = new Ticket(ticketDoc);
             savedTicket = await newTicket.save();
             savedCount++;
             isNewTicket = true;
+            // Emit WebSocket event for new ticket
+          webSocketService.emitNewTicket(newTicket.toObject());
             console.log(`✅ Created new ticket: ${ticketData.number}`);
           } catch (saveError) {
             console.error(`❌ Error creating ticket ${ticketData.number}:`, saveError.message);
@@ -283,6 +265,8 @@
               { new: true, maxTimeMS: 10000 }
             );
             updatedCount++;
+            // Emit WebSocket event for updated ticket
+          webSocketService.emitUpdatedTicket(savedTicket.toObject());
             console.log(`✅ Updated existing ticket: ${ticketData.number}`);
           } catch (updateError) {
             console.error(`❌ Error updating ticket ${ticketData.number}:`, updateError.message);
@@ -302,7 +286,6 @@
           } catch (vectorError) {
             console.error(`❌ Error vectorizing ticket ${ticketData.number}:`, vectorError.message);
           }
->>>>>>> 3be3604d
         }
 
       } catch (error) {
@@ -473,56 +456,25 @@
         let isNewTicket = false;
         
         if (!existingTicket) {
-<<<<<<< HEAD
           // Create new ticket
+          try {
           const newTicket = new Ticket(ticketDoc);
-          await newTicket.save();
+          savedTicket = await newTicket.save();
           savedCount++;
-          
-          // Emit WebSocket event for new ticket
+          isNewTicket = true;// Emit WebSocket event for new ticket
           webSocketService.emitNewTicket(newTicket.toObject());
+        } catch (saveError) {
+          console.error(`❌ Error creating ticket ${ticketData.number}:`, saveError.message);
+          throw saveError;
+        }
         } else {
           // Update existing ticket
-          const updatedTicket = await Ticket.findOneAndUpdate(
+          await Ticket.findOneAndUpdate(
             { ticket_id: ticketData.number, source: 'ServiceNow' },
             ticketDoc,
             { new: true }
           );
           updatedCount++;
-          
-          // Emit WebSocket event for updated ticket
-          webSocketService.emitUpdatedTicket(updatedTicket.toObject());
-=======
-          // Create new ticket with timeout handling
-          try {
-            const newTicket = new Ticket(ticketDoc);
-            savedTicket = await newTicket.save();
-            savedCount++;
-            isNewTicket = true;
-          } catch (saveError) {
-            console.error(`❌ Error creating ticket ${ticketData.number}:`, saveError.message);
-            throw saveError;
-          }
-        } else {
-          // Update existing ticket with timeout handling
-          try {
-            savedTicket = await Ticket.findOneAndUpdate(
-              { ticket_id: ticketData.number, source: 'ServiceNow' },
-              ticketDoc,
-              { new: true, maxTimeMS: 10000 }
-            );
-            updatedCount++;
-          } catch (updateError) {
-            console.error(`❌ Error updating ticket ${ticketData.number}:`, updateError.message);
-            throw updateError;
-          }
->>>>>>> 3be3604d
-        }
-
-        // Prepare for batch vectorization ONLY for new tickets
-        if (isNewTicket) {
-          ticketsForVectorization.push(ticketDoc);
-          mongoIdsForVectorization.push(savedTicket._id);
         }
 
       } catch (error) {

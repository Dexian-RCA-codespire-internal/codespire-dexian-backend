--- conflicted
+++ resolved
@@ -8,12 +8,9 @@
 const { createOrUpdateSLA } = require('./slaService');
 const mongoose = require('mongoose');
 const ticketVectorizationService = require('./ticketVectorizationService');
-<<<<<<< HEAD
+const moment = require('moment-timezone');
 const emailService = require('./emailService');
 
-=======
-const moment = require('moment-timezone');
->>>>>>> 78749f19
 // Bulk Import State Schema
 const bulkImportStateSchema = new mongoose.Schema({
   service: { type: String, default: 'servicenow', unique: true },
@@ -290,8 +287,7 @@
             }
             
             // Emit WebSocket event for new ticket
-<<<<<<< HEAD
-          webSocketService.emitNewTicket(newTicket.toObject());
+            webSocketService.emitNewTicket(newTicket.toObject());
             
             // Send email notification for new ticket
             try {
@@ -316,9 +312,6 @@
               console.error('❌ Email notification failed:', emailError.message);
             }
             
-            console.log(`✅ Created new ticket: ${ticketData.number}`);
-=======
-            webSocketService.emitNewTicket(newTicket.toObject());
             // Persist notification for new ticket
             await notificationService.createAndBroadcast({
               title: "New ticket",
@@ -330,7 +323,6 @@
                 eventType: "new_ticket"
               }
             });
->>>>>>> 78749f19
           } catch (saveError) {
             console.error(`❌ Error creating ticket ${ticketData.number}:`, saveError.message);
             throw saveError;

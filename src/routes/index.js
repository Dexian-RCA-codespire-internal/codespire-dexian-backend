const express = require('express');
const router = express.Router();

// Import route modules
const authRoutes = require('./auth');
const llmRoutes = require('./llm');
const s3Routes = require('./s3');
<<<<<<< HEAD
const chatRoutes = require('./chat');
=======
const ticketsRoutes = require('./tickets');
const servicenowPollingRoutes = require('./servicenowPolling');
>>>>>>> e9746869

// Mount routes
router.use('/auth', authRoutes);
router.use('/llm', llmRoutes);
router.use('/s3', s3Routes);
<<<<<<< HEAD
router.use('/chat', chatRoutes);
=======
router.use('/tickets', ticketsRoutes);
router.use('/servicenow-polling', servicenowPollingRoutes);
>>>>>>> e9746869

// Default route
router.get('/', (req, res) => {
  res.json({ 
    message: 'Welcome to the Microservice Backend API',
    version: '1.0.0',
    endpoints: {
      health: '/health',
      auth: '/auth',
      llm: '/llm',
      s3: '/s3',
<<<<<<< HEAD
      chat: '/chat',
=======
      tickets: '/tickets',
      servicenowPolling: '/servicenow-polling'
>>>>>>> e9746869
    }
  });
});

module.exports = router;<|MERGE_RESOLUTION|>--- conflicted
+++ resolved
@@ -5,23 +5,17 @@
 const authRoutes = require('./auth');
 const llmRoutes = require('./llm');
 const s3Routes = require('./s3');
-<<<<<<< HEAD
 const chatRoutes = require('./chat');
-=======
 const ticketsRoutes = require('./tickets');
 const servicenowPollingRoutes = require('./servicenowPolling');
->>>>>>> e9746869
 
 // Mount routes
 router.use('/auth', authRoutes);
 router.use('/llm', llmRoutes);
 router.use('/s3', s3Routes);
-<<<<<<< HEAD
-router.use('/chat', chatRoutes);
-=======
 router.use('/tickets', ticketsRoutes);
 router.use('/servicenow-polling', servicenowPollingRoutes);
->>>>>>> e9746869
+router.use('/chat', chatRoutes);
 
 // Default route
 router.get('/', (req, res) => {
@@ -33,12 +27,9 @@
       auth: '/auth',
       llm: '/llm',
       s3: '/s3',
-<<<<<<< HEAD
-      chat: '/chat',
-=======
       tickets: '/tickets',
       servicenowPolling: '/servicenow-polling'
->>>>>>> e9746869
+      chat: '/chat',
     }
   });
 });

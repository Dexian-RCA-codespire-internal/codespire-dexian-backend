--- conflicted
+++ resolved
@@ -17,16 +17,13 @@
 const rcaGenerationRoutes = require('./rcaGeneration');
 const autoSuggestionRoutes = require('./autoSuggestion');
 const playbookRoutes = require('./playbooks');
-<<<<<<< HEAD
 const aiRoutes = require('./ai');
-=======
 const problemStatementRoutes = require('./problemStatement');
 const timelineContextRoutes = require('./timelineContext');
 const impactAssessmentRoutes = require('./impactAssessment');
 const textEnhancementRoutes = require('./textEnhancement');
 const rcaRootCauseRoutes = require('./rcaRootCause');
 const solutionGenerationRoutes = require('./solutionGeneration');
->>>>>>> b8d66fe3
 
 // Mount routes
 router.use('/auth', authRoutes);
@@ -40,9 +37,7 @@
 router.use('/auto-suggestion', autoSuggestionRoutes);
 router.use('/chat', chatRoutes);
 router.use('/playbooks', playbookRoutes);
-<<<<<<< HEAD
 router.use('/ai', aiRoutes);
-=======
 router.use('/notifications', notificationsRoutes);
 router.use('/sla', slaRoutes);
 router.use('/sla/monitoring', slaMonitoringRoutes);
@@ -52,7 +47,6 @@
 router.use('/text-enhancement', textEnhancementRoutes);
 router.use('/rca-root-cause', rcaRootCauseRoutes);
 router.use('/solution-generation', solutionGenerationRoutes);
->>>>>>> b8d66fe3
 
 // Default route
 router.get('/', (req, res) => {
@@ -72,19 +66,15 @@
       rcaGeneration: '/rca',
       autoSuggestion: '/auto-suggestion',
       chat: '/chat',
-<<<<<<< HEAD
-      playbooks: '/playbooks',
-      ai: '/ai'
-=======
       notifications: '/notifications',
       playbooks: '/playbooks',
+      ai: '/ai',
       problemStatement: '/problem-statement',
       timelineContext: '/timeline-context',
       impactAssessment: '/impact-assessment',
       textEnhancement: '/text-enhancement',
       rcaRootCause: '/rca-root-cause',
       solutionGeneration: '/solution-generation'
->>>>>>> b8d66fe3
     },
     documentation: {
       swagger: '/api/docs',

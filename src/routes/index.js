--- conflicted
+++ resolved
@@ -12,9 +12,7 @@
 const servicenowPollingRoutes = require('./servicenowPolling');
 const ticketSimilarityRoutes = require('./ticketSimilarity');
 const ticketResolutionRoutes = require('./ticketResolution');
-<<<<<<< HEAD
 const usersRoutes = require('./users');
-=======
 const notificationsRoutes = require('./notifications');
 const slaRoutes = require('./sla');
 const slaMonitoringRoutes = require('./slaMonitoring');
@@ -28,7 +26,6 @@
 const textEnhancementRoutes = require('./textEnhancement');
 const rcaRootCauseRoutes = require('./rcaRootCause');
 const solutionGenerationRoutes = require('./solutionGeneration');
->>>>>>> 96466ead
 
 // Mount routes
 // router.use('/auth', authRoutes); // Removed - using SuperTokens built-in routes
@@ -63,18 +60,9 @@
     description: 'Microservice backend with AI-powered ticket management and automatic API documentation',
     endpoints: {
       health: '/health',
-<<<<<<< HEAD
-      auth: '/api/v1/auth (SuperTokens built-in)',
-      users: '/api/v1/users/profile, /api/v1/users (admin), /api/v1/users/{id}/role (admin)',
-      emailVerification: '/api/v1/email-verification/send-otp, /api/v1/email-verification/send-magic-link, /api/v1/email-verification/verify-otp, /api/v1/email-verification/resend',
-      llm: '/api/v1/llm',
-      s3: '/api/v1/s3',
-      tickets: '/api/v1/tickets',
-      servicenowPolling: '/api/v1/servicenow-polling',
-      ticketSimilarity: '/api/v1/ticket-similarity',
-      ticketResolution: '/api/v1/tickets/resolve'
-=======
-      auth: '/auth',
+      auth: '/auth (SuperTokens built-in)',
+      users: '/users/profile, /users (admin), /users/{id}/role (admin)',
+      emailVerification: '/email-verification/send-otp, /email-verification/send-magic-link, /email-verification/verify-otp, /email-verification/resend',
       llm: '/llm',
       s3: '/s3',
       tickets: '/tickets',
@@ -92,7 +80,6 @@
       textEnhancement: '/text-enhancement',
       rcaRootCause: '/rca-root-cause',
       solutionGeneration: '/solution-generation'
->>>>>>> 96466ead
     },
     documentation: {
       swagger: '/api/docs',

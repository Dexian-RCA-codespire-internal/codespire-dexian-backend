--- conflicted
+++ resolved
@@ -18,11 +18,8 @@
 router.use('/tickets', ticketsRoutes);
 router.use('/servicenow-polling', servicenowPollingRoutes);
 router.use('/ticket-similarity', ticketSimilarityRoutes);
-<<<<<<< HEAD
+router.use('/tickets', ticketResolutionRoutes);
 router.use('/chat', chatRoutes);
-=======
-router.use('/tickets', ticketResolutionRoutes);
->>>>>>> e7fde061
 
 // Default route
 router.get('/', (req, res) => {
@@ -38,11 +35,8 @@
       tickets: '/tickets',
       servicenowPolling: '/servicenow-polling',
       ticketSimilarity: '/ticket-similarity',
-<<<<<<< HEAD
-      chat: '/chat'
-=======
-      ticketResolution: '/tickets/resolve'
->>>>>>> e7fde061
+      ticketResolution: '/tickets/resolve',
+       chat: '/chat'
     },
     documentation: {
       swagger: '/api/docs',

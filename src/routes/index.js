--- conflicted
+++ resolved
@@ -5,23 +5,17 @@
 const authRoutes = require('./auth');
 const llmRoutes = require('./llm');
 const s3Routes = require('./s3');
-<<<<<<< HEAD
-const ticketRoutes = require('./tickets');
-=======
 const ticketsRoutes = require('./tickets');
 const servicenowPollingRoutes = require('./servicenowPolling');
->>>>>>> e9746869
+const ticketSimilarityRoutes = require('./ticketSimilarity');
 
 // Mount routes
 router.use('/auth', authRoutes);
 router.use('/llm', llmRoutes);
 router.use('/s3', s3Routes);
-<<<<<<< HEAD
-router.use('/tickets', ticketRoutes);
-=======
 router.use('/tickets', ticketsRoutes);
 router.use('/servicenow-polling', servicenowPollingRoutes);
->>>>>>> e9746869
+router.use('/ticket-similarity', ticketSimilarityRoutes); // Mount ticket similarity routes under /ticket-similarity
 
 // Default route
 router.get('/', (req, res) => {
@@ -34,10 +28,7 @@
       llm: '/llm',
       s3: '/s3',
       tickets: '/tickets',
-<<<<<<< HEAD
-=======
       servicenowPolling: '/servicenow-polling'
->>>>>>> e9746869
     }
   });
 });

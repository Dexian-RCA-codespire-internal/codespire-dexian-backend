const express = require('express');
const cors = require('cors');
const helmet = require('helmet');
const morgan = require('morgan');
const http = require('http');
require('dotenv').config();

// Initialize SuperTokens
const { initSuperTokens } = require('./config/supertokens');
initSuperTokens();

console.log('✅ SuperTokens initialized');

// Initialize all databases (MongoDB and Qdrant)
const { initializeDatabase } = require('./config/database');
initializeDatabase().catch(error => {
  console.error('Failed to initialize databases:', error);
});

// Initialize ServiceNow Polling Service
const { pollingService } = require('./services/servicenowPollingService');
const { bulkImportAllTickets, hasCompletedBulkImport, getBulkImportStatus } = require('./services/servicenowIngestionService');
const { webSocketService } = require('./services/websocketService');
const config = require('./config');


const app = express();
<<<<<<< HEAD
const server = http.createServer(app);
const PORT = process.env.PORT || 8081;
=======
const PORT = process.env.PORT || 8000;
>>>>>>> 3be3604d

// Middleware
app.use(helmet());
app.use(cors({
  origin: process.env.CORS_ORIGINS ? process.env.CORS_ORIGINS.split(',') : [
    'http://localhost:3001',
  ],
  credentials: process.env.CORS_CREDENTIALS === 'true' || true,
}));
app.use(morgan('combined'));
app.use(express.json());
app.use(express.urlencoded({ extended: false }));

// SuperTokens middleware
const { middleware, errorHandler } = require('supertokens-node/framework/express');
app.use(middleware());

// Debug: Log all incoming requests
app.use((req, res, next) => {
  console.log(`🔍 ${req.method} ${req.path}`);
  next();
});

/**
 * @swagger
 * /health:
 *   get:
 *     summary: Health check endpoint
 *     description: Returns the current health status of the server
 *     tags:
 *       - Health
 *     responses:
 *       200:
 *         description: Server is healthy
 *         content:
 *           application/json:
 *             schema:
 *               $ref: '#/components/schemas/HealthCheck'
 *             example:
 *               status: "OK"
 *               timestamp: "2024-01-15T10:30:00.000Z"
 *               uptime: 3600
 */
app.get('/health', (req, res) => {
  res.json({ 
    status: 'OK', 
    timestamp: new Date().toISOString(),
    uptime: process.uptime()
  });
});

// Setup Swagger documentation
const { setupSwagger } = require('./swagger');
setupSwagger(app, PORT);

// API routes
app.use('/api/v1', require('./routes'));

// Note: Password reset is now handled via OTP through /api/v1/auth routes

// SuperTokens routes should be handled by middleware, but let's add a fallback
app.get('/auth/*', (req, res, next) => {
  console.log(`🔍 SuperTokens route accessed: ${req.path}`);
  // Let SuperTokens middleware handle this
  next();
});

// Test route to verify SuperTokens is working
app.get('/auth/test', (req, res) => {
  res.json({ message: 'SuperTokens route is working' });
});


// Custom handler for verify-email route
app.get('/auth/verify-email', async (req, res) => {
  try {
    console.log('🔍 Custom verify-email route accessed');
    const { token, rid, tenantId } = req.query;
    
    if (!token) {
      return res.status(400).json({ error: 'Token is required' });
    }
    
    // Import SuperTokens functions
    const EmailVerification = require('supertokens-node/recipe/emailverification');
    const supertokens = require('supertokens-node');
    
    try {
      // Verify the email using SuperTokens
      const verifyRes = await EmailVerification.verifyEmailUsingToken("public", token);
      
      if (verifyRes.status === "OK") {
        // Update local database
        const User = require('./models/User');
        const user = await User.findBySupertokensUserId(verifyRes.user.id);
        if (user) {
          user.isEmailVerified = true;
          user.emailVerifiedAt = new Date();
          await user.save();
        }
        
        // Return success page
        const html = `
          <!DOCTYPE html>
          <html>
          <head>
            <title>Email Verified</title>
            <style>
              body { font-family: Arial, sans-serif; text-align: center; padding: 50px; }
              .success { color: green; }
              .container { max-width: 500px; margin: 0 auto; }
            </style>
          </head>
          <body>
            <div class="container">
              <h1 class="success">✅ Email Verified Successfully!</h1>
              <p>Your email has been verified. You can now log in to your account.</p>
              <p><a href="${process.env.FRONTEND_URL || 'http://localhost:3000'}">Go to Login Page</a></p>
            </div>
          </body>
          </html>
        `;
        res.send(html);
      } else {
        res.status(400).json({ error: 'Invalid or expired token' });
      }
    } catch (error) {
      console.error('Email verification error:', error);
      res.status(400).json({ error: 'Email verification failed' });
    }
  } catch (error) {
    console.error('Verify email route error:', error);
    res.status(500).json({ error: 'Internal server error' });
  }
});

// SuperTokens error handler (must be before your error handler)
app.use(errorHandler());

// Error handling middleware
app.use((err, req, res, next) => {
  console.error(err.stack);
  res.status(500).json({ 
    error: 'Something went wrong!',
    message: process.env.NODE_ENV === 'development' ? err.message : 'Internal server error'
  });
});

// 404 handler
app.use('*', (req, res) => {
  res.status(404).json({ error: 'Route not found' });
});

// Initialize WebSocket service
webSocketService.initialize(server);

server.listen(PORT, async () => {
  console.log(`🚀 Server running on port ${PORT}`);
  console.log(`📱 Health check: http://localhost:${PORT}/health`);
  console.log(`🔌 WebSocket server initialized`);
  
  // Initialize ServiceNow bulk import if enabled and not already completed
  console.log(`🔧 ServiceNow URL: ${config.servicenow.url || 'Not configured'}`);
  if (config.servicenow.enableBulkImport) {
    try {
      // Check if bulk import has already been completed
      const alreadyCompleted = await hasCompletedBulkImport();
      
      if (alreadyCompleted) {
        const status = await getBulkImportStatus();
        console.log('ℹ️ Bulk import already completed. Skipping startup import.');
        console.log(`   - Last import: ${status.lastImportTime}`);
        console.log(`   - Total imported: ${status.totalImported}`);
        console.log('   - Use manual endpoint to force re-import if needed');
      } else {
        console.log('🔄 Starting ServiceNow bulk import (first time setup)...');
        const result = await bulkImportAllTickets({
          batchSize: config.servicenow.bulkImportBatchSize
        });
        
        if (result.success) {
          console.log(`✅ ServiceNow bulk import completed successfully:`);
          console.log(`   - Total tickets imported: ${result.total}`);
          console.log(`   - New tickets: ${result.database.saved}`);
          console.log(`   - Updated tickets: ${result.database.updated}`);
          console.log(`   - Errors: ${result.database.errors}`);
        } else {
          console.error('❌ ServiceNow bulk import failed:', result.error);
        }
      }
    } catch (error) {
      console.error('❌ Failed to perform ServiceNow bulk import:', error);
    }
  } else {
    console.log('ℹ️ Bulk import not triggered - disabled (set SERVICENOW_ENABLE_BULK_IMPORT=true to enable)');
  }
  
  // Initialize ServiceNow polling service if enabled
  if (config.servicenow.enablePolling) {
    try {
      await pollingService.initialize();
    } catch (error) {
      console.error('❌ Failed to initialize ServiceNow polling service:', error);
    }
  } else {
    console.log('ℹ️ ServiceNow polling is disabled (set SERVICENOW_ENABLE_POLLING=true to enable)');
  }
});

module.exports = { app, server };<|MERGE_RESOLUTION|>--- conflicted
+++ resolved
@@ -25,12 +25,8 @@
 
 
 const app = express();
-<<<<<<< HEAD
-const server = http.createServer(app);
+
 const PORT = process.env.PORT || 8081;
-=======
-const PORT = process.env.PORT || 8000;
->>>>>>> 3be3604d
 
 // Middleware
 app.use(helmet());

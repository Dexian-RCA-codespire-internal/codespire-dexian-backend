const express = require('express');
const cors = require('cors');
const helmet = require('helmet');
const morgan = require('morgan');
const http = require('http');
require('dotenv').config();

// Initialize SuperTokens
const { initSuperTokens } = require('./config/supertokens');
initSuperTokens();

console.log('✅ SuperTokens initialized');

// Initialize all databases (MongoDB and Qdrant)
const { initializeDatabase } = require('./config/database');
initializeDatabase().catch(error => {
  console.error('Failed to initialize databases:', error);
});

// Initialize ServiceNow Polling Service
const { pollingService } = require('./services/servicenowPollingService');
const { bulkImportAllTickets, hasCompletedBulkImport, getBulkImportStatus } = require('./services/servicenowIngestionService');
const { webSocketService } = require('./services/websocketService');
const config = require('./config');


const app = express();
<<<<<<< HEAD
const PORT = process.env.PORT || 3001;
=======

// Create HTTP server
const server = http.createServer(app);

const PORT = process.env.PORT || 8081;
>>>>>>> e071b83c

// Middleware
app.use(helmet());
app.use(cors({
  origin: process.env.CORS_ORIGINS ? process.env.CORS_ORIGINS.split(',') : [
    'http://localhost:3001', // Frontend URL
    'http://localhost:3002', // Frontend URL
    'http://localhost:3000'
  ],
  credentials: true,
  methods: ['GET', 'POST', 'PUT', 'DELETE', 'OPTIONS'],
  allowedHeaders: ['Content-Type', 'Authorization', 'Cookie', 'X-Requested-With', 'st-auth-mode', 'rid', 'fdi-version'],
  exposedHeaders: ['Content-Length', 'X-Foo', 'X-Bar'],
  preflightContinue: false,
  optionsSuccessStatus: 200
}));
app.use(morgan('combined'));
app.use(express.json());
app.use(express.urlencoded({ extended: false }));

// SuperTokens middleware
const { middleware, errorHandler } = require('supertokens-node/framework/express');
app.use(middleware());

// Debug: Log all incoming requests
app.use((req, res, next) => {
  console.log(`🔍 ${req.method} ${req.path} - Origin: ${req.headers.origin || 'No origin'}`);
  next();
});

/**
 * @swagger
 * /health:
 *   get:
 *     summary: Health check endpoint
 *     description: Returns the current health status of the server
 *     tags:
 *       - Health
 *     responses:
 *       200:
 *         description: Server is healthy
 *         content:
 *           application/json:
 *             schema:
 *               $ref: '#/components/schemas/HealthCheck'
 *             example:
 *               status: "OK"
 *               timestamp: "2024-01-15T10:30:00.000Z"
 *               uptime: 3600
 */
app.get('/health', (req, res) => {
  res.json({ 
    status: 'OK', 
    timestamp: new Date().toISOString(),
    uptime: process.uptime()
  });
});

// Debug endpoint for ServiceNow polling status
app.get('/debug/polling', async (req, res) => {
  try {
    const status = await pollingService.getStatus();
    res.json({
      success: true,
      config: {
        enablePolling: config.servicenow.enablePolling,
        pollingInterval: config.servicenow.pollingInterval,
        servicenowUrl: config.servicenow.url ? 'Set' : 'Not set',
        servicenowUsername: config.servicenow.username ? 'Set' : 'Not set'
      },
      pollingStatus: status
    });
  } catch (error) {
    res.status(500).json({
      success: false,
      error: error.message
    });
  }
});

// Setup Swagger documentation
const { setupSwagger } = require('./swagger');
setupSwagger(app, PORT);

// API routes
app.use('/api/v1', require('./routes'));

// Note: Password reset is now handled via OTP through /api/v1/auth routes

// SuperTokens routes should be handled by middleware, but let's add a fallback
app.get('/auth/*', (req, res, next) => {
  console.log(`🔍 SuperTokens route accessed: ${req.path}`);
  // Let SuperTokens middleware handle this
  next();
});

// Test route to verify SuperTokens is working
app.get('/auth/test', (req, res) => {
  res.json({ message: 'SuperTokens route is working' });
});


// Custom handler for verify-email route
app.get('/auth/verify-email', async (req, res) => {
  try {
    console.log('🔍 Custom verify-email route accessed');
    const { token, rid, tenantId } = req.query;
    
    if (!token) {
      return res.status(400).json({ error: 'Token is required' });
    }
    
    // Import SuperTokens functions
    const EmailVerification = require('supertokens-node/recipe/emailverification');
    const supertokens = require('supertokens-node');
    
    try {
      // Verify the email using SuperTokens
      const verifyRes = await EmailVerification.verifyEmailUsingToken("public", token);
      
      if (verifyRes.status === "OK") {
        // Update local database
        const User = require('./models/User');
        const user = await User.findBySupertokensUserId(verifyRes.user.id);
        if (user) {
          user.isEmailVerified = true;
          user.emailVerifiedAt = new Date();
          await user.save();
        }
        
        // Return success page
        const html = `
          <!DOCTYPE html>
          <html>
          <head>
            <title>Email Verified</title>
            <style>
              body { font-family: Arial, sans-serif; text-align: center; padding: 50px; }
              .success { color: green; }
              .container { max-width: 500px; margin: 0 auto; }
            </style>
          </head>
          <body>
            <div class="container">
              <h1 class="success">✅ Email Verified Successfully!</h1>
              <p>Your email has been verified. You can now log in to your account.</p>
              <p><a href="${process.env.FRONTEND_URL || 'http://localhost:3000'}">Go to Login Page</a></p>
            </div>
          </body>
          </html>
        `;
        res.send(html);
      } else {
        res.status(400).json({ error: 'Invalid or expired token' });
      }
    } catch (error) {
      console.error('Email verification error:', error);
      res.status(400).json({ error: 'Email verification failed' });
    }
  } catch (error) {
    console.error('Verify email route error:', error);
    res.status(500).json({ error: 'Internal server error' });
  }
});

// SuperTokens error handler (must be before your error handler)
app.use(errorHandler());

// Error handling middleware
app.use((err, req, res, next) => {
  console.error(err.stack);
  res.status(500).json({ 
    error: 'Something went wrong!',
    message: process.env.NODE_ENV === 'development' ? err.message : 'Internal server error'
  });
});

// 404 handler
app.use('*', (req, res) => {
  res.status(404).json({ error: 'Route not found' });
});

// Initialize WebSocket service
webSocketService.initialize(server);

server.listen(PORT, async () => {
  console.log(`🚀 Server running on port ${PORT}`);
  console.log(`📱 Health check: http://localhost:${PORT}/health`);
  console.log(`🔌 WebSocket server initialized`);
  
  // Initialize ServiceNow bulk import if enabled and not already completed
  console.log(`🔧 ServiceNow URL: ${config.servicenow.url || 'Not configured'}`);
  if (config.servicenow.enableBulkImport) {
    try {
      // Check if bulk import has already been completed
      const alreadyCompleted = await hasCompletedBulkImport();
      
      if (alreadyCompleted) {
        const status = await getBulkImportStatus();
        console.log('ℹ️ Bulk import already completed. Skipping startup import.');
        console.log(`   - Last import: ${status.lastImportTime}`);
        console.log(`   - Total imported: ${status.totalImported}`);
        console.log('   - Use manual endpoint to force re-import if needed');
      } else {
        console.log('🔄 Starting ServiceNow bulk import (first time setup)...');
        const result = await bulkImportAllTickets({
          batchSize: config.servicenow.bulkImportBatchSize
        });
        
        if (result.success) {
          console.log(`✅ ServiceNow bulk import completed successfully:`);
          console.log(`   - Total tickets imported: ${result.total}`);
          console.log(`   - New tickets: ${result.database.saved}`);
          console.log(`   - Updated tickets: ${result.database.updated}`);
          console.log(`   - Errors: ${result.database.errors}`);
        } else {
          console.error('❌ ServiceNow bulk import failed:', result.error);
        }
      }
    } catch (error) {
      console.error('❌ Failed to perform ServiceNow bulk import:', error);
    }
  } else {
    console.log('ℹ️ Bulk import not triggered - disabled (set SERVICENOW_ENABLE_BULK_IMPORT=true to enable)');
  }

  // Auto-trigger bulk import if database is empty (regardless of bulk import state)
  try {
    const { getTicketStats } = require('./services/ticketsService');
    const stats = await getTicketStats('ServiceNow');
    
    if (stats.success && stats.data.total === 0) {
      console.log('🔍 Database is empty - auto-triggering bulk import...');
      console.log('ℹ️ First-time setup detected. This may take a few minutes.');
      
      // Reset bulk import state to allow fresh import
      const { resetBulkImportState } = require('./services/servicenowIngestionService');
      await resetBulkImportState();
      console.log('🔄 Bulk import state reset for fresh import');
      
      // Trigger bulk import
      const { bulkImportAllTickets } = require('./services/servicenowIngestionService');
      const result = await bulkImportAllTickets({
        batchSize: config.servicenow.bulkImportBatchSize,
        force: true // Force import even if state says completed
      });
      
      if (result.success) {
        console.log(`✅ Auto bulk import completed successfully:`);
        console.log(`   - Total tickets imported: ${result.total}`);
        console.log(`   - New tickets: ${result.database.saved}`);
        console.log(`   - Updated tickets: ${result.database.updated}`);
        console.log(`   - Errors: ${result.database.errors}`);
        
        // Emit notification to frontend about completion
        webSocketService.emitNotification(
          `Initial data import completed: ${result.total} tickets loaded`,
          'success'
        );
      } else {
        console.error('❌ Auto bulk import failed:', result.error);
        webSocketService.emitNotification(
          'Initial data import failed. Please check server logs.',
          'error'
        );
      }
    } else if (stats.success) {
      console.log(`ℹ️ Database contains ${stats.data.total} tickets - no auto-import needed`);
    }
  } catch (error) {
    console.error('❌ Failed to check database status for auto-import:', error);
  }
  
  // Debug: Log ServiceNow configuration
  console.log('🔧 ServiceNow Configuration:');
  console.log(`   - enablePolling: ${config.servicenow.enablePolling}`);
  console.log(`   - pollingInterval: ${config.servicenow.pollingInterval}`);
  console.log(`   - url: ${config.servicenow.url ? 'Set' : 'Not set'}`);
  console.log(`   - username: ${config.servicenow.username ? 'Set' : 'Not set'}`);
  console.log(`   - enableBulkImport: ${config.servicenow.enableBulkImport}`);
  
  // Initialize ServiceNow polling service if enabled
  if (config.servicenow.enablePolling) {
    try {
      console.log('🚀 Initializing ServiceNow polling service...');
      await pollingService.initialize();
      console.log('✅ ServiceNow polling service initialized successfully');
      
      // Reset polling status to healthy on server startup
      console.log('🔄 Resetting polling status to healthy on startup...');
      await pollingService.resetPollingStatus();
      console.log('✅ Polling status reset to healthy');
    } catch (error) {
      console.error('❌ Failed to initialize ServiceNow polling service:', error);
    }
  } else {
    console.log('ℹ️ ServiceNow polling is disabled (set SERVICENOW_ENABLE_POLLING=true to enable)');
  }
});

module.exports = { app, server };<|MERGE_RESOLUTION|>--- conflicted
+++ resolved
@@ -25,15 +25,11 @@
 
 
 const app = express();
-<<<<<<< HEAD
-const PORT = process.env.PORT || 3001;
-=======
 
 // Create HTTP server
 const server = http.createServer(app);
 
 const PORT = process.env.PORT || 8081;
->>>>>>> e071b83c
 
 // Middleware
 app.use(helmet());

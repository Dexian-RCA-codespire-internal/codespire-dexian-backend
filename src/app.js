const express = require('express');
const cors = require('cors');
const helmet = require('helmet');
const morgan = require('morgan');
const http = require('http');
require('dotenv').config();

// Initialize SuperTokens
const { initSuperTokens } = require('./config/supertokens');
initSuperTokens();

console.log('✅ SuperTokens initialized');

// Initialize all databases (MongoDB and Qdrant)
const { initializeDatabase } = require('./config/database');
initializeDatabase().catch(error => {
  console.error('Failed to initialize databases:', error);
});

// Initialize ServiceNow Polling Service
const { pollingService } = require('./services/servicenowPollingService');
const { bulkImportAllTickets, hasCompletedBulkImport, getBulkImportStatus } = require('./services/servicenowIngestionService');
const { webSocketService } = require('./services/websocketService');
const { slaMonitoringService } = require('./services/slaMonitoringService');
const config = require('./config');


const app = express();

// Create HTTP server
const server = http.createServer(app);

const PORT = process.env.PORT || 8081;

// Middleware
app.use(helmet());
app.use(cors({
  origin: process.env.CORS_ORIGINS ? process.env.CORS_ORIGINS.split(',') : [
    process.env.FRONTEND_URL || 'http://localhost:3001',
  ],
  credentials: true,
  methods: ['GET', 'POST', 'PUT', 'PATCH', 'DELETE', 'OPTIONS'],
  allowedHeaders: ['Content-Type', 'Authorization', 'Cookie', 'X-Requested-With', 'st-auth-mode', 'rid', 'fdi-version'],
  methods: ['GET', 'POST', 'PUT', 'DELETE', 'OPTIONS'],
  allowedHeaders: ['Content-Type', 'Authorization', 'Cookie', 'X-Requested-With', 'st-auth-mode', 'rid', 'fdi-version', 'x-socket-id'],
  exposedHeaders: ['Content-Length', 'X-Foo', 'X-Bar'],
  preflightContinue: false,
  optionsSuccessStatus: 200
}));
app.use(morgan('combined'));
app.use(express.json());
app.use(express.urlencoded({ extended: false }));

// SuperTokens middleware
const { middleware, errorHandler } = require('supertokens-node/framework/express');
app.use(middleware());

// Debug: Log all incoming requests
app.use((req, res, next) => {
  console.log(`🔍 ${req.method} ${req.path} - Origin: ${req.headers.origin || 'No origin'}`);
  next();
});

<<<<<<< HEAD
// Health check endpoint
app.get('/health', (req, res) => {
=======
/**
 * @swagger
 * /health:
 *   get:
 *     summary: Health check endpoint
 *     description: Returns the current health status of the server
 *     tags:
 *       - Health
 *     responses:
 *       200:
 *         description: Server is healthy
 *         content:
 *           application/json:
 *             schema:
 *               $ref: '#/components/schemas/HealthCheck'
 *             example:
 *               status: "OK"
 *               timestamp: "2024-01-15T10:30:00.000Z"
 *               uptime: 3600
 */
app.get('/api/v1/health', (req, res) => {
>>>>>>> b8d66fe3
  res.json({ 
    status: 'OK', 
    timestamp: new Date().toISOString(),
    uptime: process.uptime()
  });
});

// Debug endpoint for ServiceNow polling status
app.get('/debug/polling', async (req, res) => {
  try {
    const status = await pollingService.getStatus();
    res.json({
      success: true,
      config: {
        enablePolling: config.servicenow.enablePolling,
        pollingInterval: config.servicenow.pollingInterval,
        servicenowUrl: config.servicenow.url ? 'Set' : 'Not set',
        servicenowUsername: config.servicenow.username ? 'Set' : 'Not set'
      },
      pollingStatus: status
    });
  } catch (error) {
    res.status(500).json({
      success: false,
      error: error.message
    });
  }
});

// Setup Swagger documentation
const { setupSwagger } = require('./swagger');
setupSwagger(app, PORT);

// Serve static email assets
app.use('/email-assets', express.static('public/email-assets'));

// API routes
app.use('/api/v1', require('./routes'));

// Add route alias for frontend compatibility (without /v1)
app.use('/api', require('./routes'));

// Note: Password reset is now handled via OTP through /api/v1/auth routes

// SuperTokens routes should be handled by middleware, but let's add a fallback
app.get('/auth/*', (req, res, next) => {
  console.log(`🔍 SuperTokens route accessed: ${req.path}`);
  // Let SuperTokens middleware handle this
  next();
});

// Test route to verify SuperTokens is working
app.get('/auth/test', (req, res) => {
  res.json({ message: 'SuperTokens route is working' });
});


// Custom handler for verify-email route
app.get('/auth/verify-email', async (req, res) => {
  try {
    console.log('🔍 Custom verify-email route accessed');
    const { token, rid, tenantId } = req.query;
    
    if (!token) {
      return res.status(400).json({ error: 'Token is required' });
    }
    
    // Import SuperTokens functions
    const EmailVerification = require('supertokens-node/recipe/emailverification');
    const supertokens = require('supertokens-node');
    
    try {
      // Verify the email using SuperTokens
      const verifyRes = await EmailVerification.verifyEmailUsingToken("public", token);
      
      if (verifyRes.status === "OK") {
        // Update local database
        const User = require('./models/User');
        const user = await User.findBySupertokensUserId(verifyRes.user.id);
        if (user) {
          user.isEmailVerified = true;
          user.emailVerifiedAt = new Date();
          await user.save();
        }
        
        // Return success page
        const html = `
          <!DOCTYPE html>
          <html>
          <head>
            <title>Email Verified</title>
            <style>
              body { font-family: Arial, sans-serif; text-align: center; padding: 50px; }
              .success { color: green; }
              .container { max-width: 500px; margin: 0 auto; }
            </style>
          </head>
          <body>
            <div class="container">
              <h1 class="success">✅ Email Verified Successfully!</h1>
              <p>Your email has been verified. You can now log in to your account.</p>
              <p><a href="${process.env.FRONTEND_URL || 'http://localhost:3001'}">Go to Login Page</a></p>
            </div>
          </body>
          </html>
        `;
        res.send(html);
      } else {
        res.status(400).json({ error: 'Invalid or expired token' });
      }
    } catch (error) {
      console.error('Email verification error:', error);
      res.status(400).json({ error: 'Email verification failed' });
    }
  } catch (error) {
    console.error('Verify email route error:', error);
    res.status(500).json({ error: 'Internal server error' });
  }
});

// SuperTokens error handler (must be before your error handler)
app.use(errorHandler());

// Error handling middleware
app.use((err, req, res, next) => {
  console.error(err.stack);
  res.status(500).json({ 
    error: 'Something went wrong!',
    message: process.env.NODE_ENV === 'development' ? err.message : 'Internal server error'
  });
});

// 404 handler
app.use('*', (req, res) => {
  res.status(404).json({ error: 'Route not found' });
});

// Initialize WebSocket service
webSocketService.initialize(server);

server.listen(PORT, async () => {
  console.log(`🚀 Server running on port ${PORT}`);
  console.log(`📱 Health check: ${process.env.BACKEND_URL || `http://localhost:${PORT}`}/health`);
  console.log(`🔌 WebSocket server initialized`);
  
  // Initialize ServiceNow bulk import if enabled and not already completed
  console.log(`🔧 ServiceNow URL: ${config.servicenow.url || 'Not configured'}`);
  if (config.servicenow.enableBulkImport) {
    try {
      // Check if bulk import has already been completed
      const alreadyCompleted = await hasCompletedBulkImport();
      
      if (alreadyCompleted) {
        const status = await getBulkImportStatus();
        console.log('ℹ️ Bulk import already completed. Skipping startup import.');
        console.log(`   - Last import: ${status.lastImportTime}`);
        console.log(`   - Total imported: ${status.totalImported}`);
        console.log('   - Use manual endpoint to force re-import if needed');
      } else {
        console.log('🔄 Starting ServiceNow bulk import (first time setup)...');
        const result = await bulkImportAllTickets({
          batchSize: config.servicenow.bulkImportBatchSize
        });
        
        if (result.success) {
          console.log(`✅ ServiceNow bulk import completed successfully:`);
          console.log(`   - Total tickets imported: ${result.total}`);
          console.log(`   - New tickets: ${result.database.saved}`);
          console.log(`   - Updated tickets: ${result.database.updated}`);
          console.log(`   - Errors: ${result.database.errors}`);
        } else {
          console.error('❌ ServiceNow bulk import failed:', result.error);
        }
      }
    } catch (error) {
      console.error('❌ Failed to perform ServiceNow bulk import:', error);
    }
  } else {
    console.log('ℹ️ Bulk import not triggered - disabled (set SERVICENOW_ENABLE_BULK_IMPORT=true to enable)');
  }

  // Auto-trigger bulk import if database is empty (regardless of bulk import state)
  try {
    const { getTicketStats } = require('./services/ticketsService');
    const stats = await getTicketStats('ServiceNow');
    
    if (stats.success && stats.data.total === 0) {
      console.log('🔍 Database is empty - auto-triggering bulk import...');
      console.log('ℹ️ First-time setup detected. This may take a few minutes.');
      
      // Reset bulk import state to allow fresh import
      const { resetBulkImportState } = require('./services/servicenowIngestionService');
      await resetBulkImportState();
      console.log('🔄 Bulk import state reset for fresh import');
      
      // Trigger bulk import
      const { bulkImportAllTickets } = require('./services/servicenowIngestionService');
      const result = await bulkImportAllTickets({
        batchSize: config.servicenow.bulkImportBatchSize,
        force: true // Force import even if state says completed
      });
      
      if (result.success) {
        console.log(`✅ Auto bulk import completed successfully:`);
        console.log(`   - Total tickets imported: ${result.total}`);
        console.log(`   - New tickets: ${result.database.saved}`);
        console.log(`   - Updated tickets: ${result.database.updated}`);
        console.log(`   - Errors: ${result.database.errors}`);
        
        // Emit notification to frontend about completion
        webSocketService.emitNotification(
          `Initial data import completed: ${result.total} tickets loaded`,
          'success'
        );
      } else {
        console.error('❌ Auto bulk import failed:', result.error);
        webSocketService.emitNotification(
          'Initial data import failed. Please check server logs.',
          'error'
        );
      }
    } else if (stats.success) {
      console.log(`ℹ️ Database contains ${stats.data.total} tickets - no auto-import needed`);
    }
  } catch (error) {
    console.error('❌ Failed to check database status for auto-import:', error);
  }
  
  // Debug: Log ServiceNow configuration
  console.log('🔧 ServiceNow Configuration:');
  console.log(`   - enablePolling: ${config.servicenow.enablePolling}`);
  console.log(`   - pollingInterval: ${config.servicenow.pollingInterval}`);
  console.log(`   - url: ${config.servicenow.url ? 'Set' : 'Not set'}`);
  console.log(`   - username: ${config.servicenow.username ? 'Set' : 'Not set'}`);
  console.log(`   - enableBulkImport: ${config.servicenow.enableBulkImport}`);
  
  // Initialize ServiceNow polling service if enabled
  if (config.servicenow.enablePolling) {
    try {
      console.log('🚀 Initializing ServiceNow polling service...');
      await pollingService.initialize();
      console.log('✅ ServiceNow polling service initialized successfully');
      
      // Reset polling status to healthy on server startup
      console.log('🔄 Resetting polling status to healthy on startup...');
      await pollingService.resetPollingStatus();
      console.log('✅ Polling status reset to healthy');
    } catch (error) {
      console.error('❌ Failed to initialize ServiceNow polling service:', error);
    }
  } else {
    console.log('ℹ️ ServiceNow polling is disabled (set SERVICENOW_ENABLE_POLLING=true to enable)');
  }

  // Initialize SLA Monitoring Service
  try {
    console.log('🚀 Initializing SLA monitoring service...');
    await slaMonitoringService.initialize();
    console.log('✅ SLA monitoring service initialized successfully');
  } catch (error) {
    console.error('❌ Failed to initialize SLA monitoring service:', error);
  }
});

module.exports = { app, server };<|MERGE_RESOLUTION|>--- conflicted
+++ resolved
@@ -61,32 +61,8 @@
   next();
 });
 
-<<<<<<< HEAD
 // Health check endpoint
 app.get('/health', (req, res) => {
-=======
-/**
- * @swagger
- * /health:
- *   get:
- *     summary: Health check endpoint
- *     description: Returns the current health status of the server
- *     tags:
- *       - Health
- *     responses:
- *       200:
- *         description: Server is healthy
- *         content:
- *           application/json:
- *             schema:
- *               $ref: '#/components/schemas/HealthCheck'
- *             example:
- *               status: "OK"
- *               timestamp: "2024-01-15T10:30:00.000Z"
- *               uptime: 3600
- */
-app.get('/api/v1/health', (req, res) => {
->>>>>>> b8d66fe3
   res.json({ 
     status: 'OK', 
     timestamp: new Date().toISOString(),

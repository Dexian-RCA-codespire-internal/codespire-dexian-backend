--- conflicted
+++ resolved
@@ -237,13 +237,6 @@
 // API routes
 app.use('/api/v1', require('./routes'));
 
-<<<<<<< HEAD
-// Add route alias for frontend compatibility (without /v1)
-app.use('/api', require('./routes'));
-
-// Note: Password reset is now handled via OTP through /api/v1/auth routes
-=======
->>>>>>> a5828d3b
 
 
 // Single consolidated session endpoint for SuperTokens compatibility

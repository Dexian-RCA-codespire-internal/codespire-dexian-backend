--- conflicted
+++ resolved
@@ -39,13 +39,10 @@
     process.env.FRONTEND_URL || 'http://localhost:3001',
   ],
   credentials: true,
-<<<<<<< HEAD
+  methods: ['GET', 'POST', 'PUT', 'PATCH', 'DELETE', 'OPTIONS'],
+  allowedHeaders: ['Content-Type', 'Authorization', 'Cookie', 'X-Requested-With', 'st-auth-mode', 'rid', 'fdi-version'],
   methods: ['GET', 'POST', 'PUT', 'DELETE', 'OPTIONS'],
   allowedHeaders: ['Content-Type', 'Authorization', 'Cookie', 'X-Requested-With', 'st-auth-mode', 'rid', 'fdi-version', 'x-socket-id'],
-=======
-  methods: ['GET', 'POST', 'PUT', 'PATCH', 'DELETE', 'OPTIONS'],
-  allowedHeaders: ['Content-Type', 'Authorization', 'Cookie', 'X-Requested-With', 'st-auth-mode', 'rid', 'fdi-version'],
->>>>>>> 78749f19
   exposedHeaders: ['Content-Length', 'X-Foo', 'X-Bar'],
   preflightContinue: false,
   optionsSuccessStatus: 200

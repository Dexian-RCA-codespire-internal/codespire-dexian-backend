const express = require('express');
const cors = require('cors');
const helmet = require('helmet');
const morgan = require('morgan');
const http = require('http');
require('dotenv').config();

// Initialize SuperTokens
const { initSuperTokens } = require('./config/supertokens');
initSuperTokens();

console.log('✅ SuperTokens initialized');

// Initialize all databases (MongoDB and Qdrant)
const { initializeDatabase } = require('./config/database');
initializeDatabase().catch(error => {
  console.error('Failed to initialize databases:', error);
});

// Initialize ServiceNow Polling Service
const { pollingService } = require('./services/servicenowPollingService');
const { bulkImportAllTickets, hasCompletedBulkImport, getBulkImportStatus } = require('./services/servicenowIngestionService');
const { webSocketService } = require('./services/websocketService');
const config = require('./config');


const app = express();

// Create HTTP server
const server = http.createServer(app);

const PORT = process.env.PORT || 8081;

// Middleware
app.use(helmet());
app.use(cors({
  origin: process.env.CORS_ORIGINS ? process.env.CORS_ORIGINS.split(',') : [
<<<<<<< HEAD
    process.env.FRONTEND_URL || 'http://localhost:3001',
=======
    'http://localhost:3001', // Frontend URL
    'http://localhost:3002', // Frontend URL
    'http://localhost:3000'
>>>>>>> bce8c458
  ],
  credentials: true,
  methods: ['GET', 'POST', 'PUT', 'DELETE', 'OPTIONS'],
  allowedHeaders: ['Content-Type', 'Authorization', 'Cookie', 'X-Requested-With', 'st-auth-mode', 'rid', 'fdi-version'],
  exposedHeaders: ['Content-Length', 'X-Foo', 'X-Bar'],
  preflightContinue: false,
  optionsSuccessStatus: 200
}));
app.use(morgan('combined'));
app.use(express.json());
app.use(express.urlencoded({ extended: false }));

// SuperTokens middleware
const { middleware, errorHandler } = require('supertokens-node/framework/express');
app.use(middleware());

// Debug: Log all incoming requests
app.use((req, res, next) => {
  console.log(`🔍 ${req.method} ${req.path} - Origin: ${req.headers.origin || 'No origin'}`);
  next();
});

/**
 * @swagger
 * /health:
 *   get:
 *     summary: Health check endpoint
 *     description: Returns the current health status of the server
 *     tags:
 *       - Health
 *     responses:
 *       200:
 *         description: Server is healthy
 *         content:
 *           application/json:
 *             schema:
 *               $ref: '#/components/schemas/HealthCheck'
 *             example:
 *               status: "OK"
 *               timestamp: "2024-01-15T10:30:00.000Z"
 *               uptime: 3600
 */
app.get('/health', (req, res) => {
  res.json({ 
    status: 'OK', 
    timestamp: new Date().toISOString(),
    uptime: process.uptime()
  });
});

// Debug endpoint for ServiceNow polling status
app.get('/debug/polling', async (req, res) => {
  try {
    const status = await pollingService.getStatus();
    res.json({
      success: true,
      config: {
        enablePolling: config.servicenow.enablePolling,
        pollingInterval: config.servicenow.pollingInterval,
        servicenowUrl: config.servicenow.url ? 'Set' : 'Not set',
        servicenowUsername: config.servicenow.username ? 'Set' : 'Not set'
      },
      pollingStatus: status
    });
  } catch (error) {
    res.status(500).json({
      success: false,
      error: error.message
    });
  }
});

// Setup Swagger documentation
const { setupSwagger } = require('./swagger');
setupSwagger(app, PORT);

// API routes
app.use('/api/v1', require('./routes'));

// Note: Password reset is now handled via OTP through /api/v1/auth routes

// SuperTokens routes should be handled by middleware, but let's add a fallback
app.get('/auth/*', (req, res, next) => {
  console.log(`🔍 SuperTokens route accessed: ${req.path}`);
  // Let SuperTokens middleware handle this
  next();
});

// Test route to verify SuperTokens is working
app.get('/auth/test', (req, res) => {
  res.json({ message: 'SuperTokens route is working' });
});


// Custom handler for verify-email route
app.get('/auth/verify-email', async (req, res) => {
  try {
    console.log('🔍 Custom verify-email route accessed');
    const { token, rid, tenantId } = req.query;
    
    if (!token) {
      return res.status(400).json({ error: 'Token is required' });
    }
    
    // Import SuperTokens functions
    const EmailVerification = require('supertokens-node/recipe/emailverification');
    const supertokens = require('supertokens-node');
    
    try {
      // Verify the email using SuperTokens
      const verifyRes = await EmailVerification.verifyEmailUsingToken("public", token);
      
      if (verifyRes.status === "OK") {
        // Update local database
        const User = require('./models/User');
        const user = await User.findBySupertokensUserId(verifyRes.user.id);
        if (user) {
          user.isEmailVerified = true;
          user.emailVerifiedAt = new Date();
          await user.save();
        }
        
        // Return success page
        const html = `
          <!DOCTYPE html>
          <html>
          <head>
            <title>Email Verified</title>
            <style>
              body { font-family: Arial, sans-serif; text-align: center; padding: 50px; }
              .success { color: green; }
              .container { max-width: 500px; margin: 0 auto; }
            </style>
          </head>
          <body>
            <div class="container">
              <h1 class="success">✅ Email Verified Successfully!</h1>
              <p>Your email has been verified. You can now log in to your account.</p>
              <p><a href="${process.env.FRONTEND_URL || 'http://localhost:3001'}">Go to Login Page</a></p>
            </div>
          </body>
          </html>
        `;
        res.send(html);
      } else {
        res.status(400).json({ error: 'Invalid or expired token' });
      }
    } catch (error) {
      console.error('Email verification error:', error);
      res.status(400).json({ error: 'Email verification failed' });
    }
  } catch (error) {
    console.error('Verify email route error:', error);
    res.status(500).json({ error: 'Internal server error' });
  }
});

// SuperTokens error handler (must be before your error handler)
app.use(errorHandler());

// Error handling middleware
app.use((err, req, res, next) => {
  console.error(err.stack);
  res.status(500).json({ 
    error: 'Something went wrong!',
    message: process.env.NODE_ENV === 'development' ? err.message : 'Internal server error'
  });
});

// 404 handler
app.use('*', (req, res) => {
  res.status(404).json({ error: 'Route not found' });
});

// Initialize WebSocket service
webSocketService.initialize(server);

server.listen(PORT, async () => {
  console.log(`🚀 Server running on port ${PORT}`);
  console.log(`📱 Health check: ${process.env.BACKEND_URL || `http://localhost:${PORT}`}/health`);
  console.log(`🔌 WebSocket server initialized`);
  
  // Initialize ServiceNow bulk import if enabled and not already completed
  console.log(`🔧 ServiceNow URL: ${config.servicenow.url || 'Not configured'}`);
  if (config.servicenow.enableBulkImport) {
    try {
      // Check if bulk import has already been completed
      const alreadyCompleted = await hasCompletedBulkImport();
      
      if (alreadyCompleted) {
        const status = await getBulkImportStatus();
        console.log('ℹ️ Bulk import already completed. Skipping startup import.');
        console.log(`   - Last import: ${status.lastImportTime}`);
        console.log(`   - Total imported: ${status.totalImported}`);
        console.log('   - Use manual endpoint to force re-import if needed');
      } else {
        console.log('🔄 Starting ServiceNow bulk import (first time setup)...');
        const result = await bulkImportAllTickets({
          batchSize: config.servicenow.bulkImportBatchSize
        });
        
        if (result.success) {
          console.log(`✅ ServiceNow bulk import completed successfully:`);
          console.log(`   - Total tickets imported: ${result.total}`);
          console.log(`   - New tickets: ${result.database.saved}`);
          console.log(`   - Updated tickets: ${result.database.updated}`);
          console.log(`   - Errors: ${result.database.errors}`);
        } else {
          console.error('❌ ServiceNow bulk import failed:', result.error);
        }
      }
    } catch (error) {
      console.error('❌ Failed to perform ServiceNow bulk import:', error);
    }
  } else {
    console.log('ℹ️ Bulk import not triggered - disabled (set SERVICENOW_ENABLE_BULK_IMPORT=true to enable)');
  }

  // Auto-trigger bulk import if database is empty (regardless of bulk import state)
  try {
    const { getTicketStats } = require('./services/ticketsService');
    const stats = await getTicketStats('ServiceNow');
    
    if (stats.success && stats.data.total === 0) {
      console.log('🔍 Database is empty - auto-triggering bulk import...');
      console.log('ℹ️ First-time setup detected. This may take a few minutes.');
      
      // Reset bulk import state to allow fresh import
      const { resetBulkImportState } = require('./services/servicenowIngestionService');
      await resetBulkImportState();
      console.log('🔄 Bulk import state reset for fresh import');
      
      // Trigger bulk import
      const { bulkImportAllTickets } = require('./services/servicenowIngestionService');
      const result = await bulkImportAllTickets({
        batchSize: config.servicenow.bulkImportBatchSize,
        force: true // Force import even if state says completed
      });
      
      if (result.success) {
        console.log(`✅ Auto bulk import completed successfully:`);
        console.log(`   - Total tickets imported: ${result.total}`);
        console.log(`   - New tickets: ${result.database.saved}`);
        console.log(`   - Updated tickets: ${result.database.updated}`);
        console.log(`   - Errors: ${result.database.errors}`);
        
        // Emit notification to frontend about completion
        webSocketService.emitNotification(
          `Initial data import completed: ${result.total} tickets loaded`,
          'success'
        );
      } else {
        console.error('❌ Auto bulk import failed:', result.error);
        webSocketService.emitNotification(
          'Initial data import failed. Please check server logs.',
          'error'
        );
      }
    } else if (stats.success) {
      console.log(`ℹ️ Database contains ${stats.data.total} tickets - no auto-import needed`);
    }
  } catch (error) {
    console.error('❌ Failed to check database status for auto-import:', error);
  }
  
  // Debug: Log ServiceNow configuration
  console.log('🔧 ServiceNow Configuration:');
  console.log(`   - enablePolling: ${config.servicenow.enablePolling}`);
  console.log(`   - pollingInterval: ${config.servicenow.pollingInterval}`);
  console.log(`   - url: ${config.servicenow.url ? 'Set' : 'Not set'}`);
  console.log(`   - username: ${config.servicenow.username ? 'Set' : 'Not set'}`);
  console.log(`   - enableBulkImport: ${config.servicenow.enableBulkImport}`);
  
  // Initialize ServiceNow polling service if enabled
  if (config.servicenow.enablePolling) {
    try {
      console.log('🚀 Initializing ServiceNow polling service...');
      await pollingService.initialize();
      console.log('✅ ServiceNow polling service initialized successfully');
      
      // Reset polling status to healthy on server startup
      console.log('🔄 Resetting polling status to healthy on startup...');
      await pollingService.resetPollingStatus();
      console.log('✅ Polling status reset to healthy');
    } catch (error) {
      console.error('❌ Failed to initialize ServiceNow polling service:', error);
    }
  } else {
    console.log('ℹ️ ServiceNow polling is disabled (set SERVICENOW_ENABLE_POLLING=true to enable)');
  }
});

module.exports = { app, server };<|MERGE_RESOLUTION|>--- conflicted
+++ resolved
@@ -35,13 +35,7 @@
 app.use(helmet());
 app.use(cors({
   origin: process.env.CORS_ORIGINS ? process.env.CORS_ORIGINS.split(',') : [
-<<<<<<< HEAD
     process.env.FRONTEND_URL || 'http://localhost:3001',
-=======
-    'http://localhost:3001', // Frontend URL
-    'http://localhost:3002', // Frontend URL
-    'http://localhost:3000'
->>>>>>> bce8c458
   ],
   credentials: true,
   methods: ['GET', 'POST', 'PUT', 'DELETE', 'OPTIONS'],
